VERSION >= v"0.4.0-dev+6521" && __precompile__()

module ProgressMeter

using Compat

export Progress, next!, update!, cancel, finish!, @showprogress

type Progress
    n::Int
    dt::Float64
    counter::Int
    tfirst::Float64
    tlast::Float64
    printed::Bool        # true if we have issued at least one status update
    desc::AbstractString # prefix to the percentage, e.g.  "Computing..."
    barlen::Int          # progress bar size (default is available terminal width)
    color::Symbol        # default to green
    output::IO           # output stream into which the progress is written

<<<<<<< HEAD
    function Progress(n::Integer, dt::Real = 1.0, desc::AbstractString = "Progress: ", barlen::Int = 0, color::Symbol = :green, output::IO = STDOUT)
        this = new(convert(Int, n), convert(Float64, dt), 0)
        this.tfirst = time()
        this.tlast = this.tfirst
        this.printed = false
        this.desc = desc
        this.barlen = barlen
        this.color = color
        this.output = output
        this
    end

    function Progress(n::Integer, desc::AbstractString = "Progress: ")
        this = new(convert(Int, n), convert(Float64, 0.01), 0)
        this.tfirst = time()
        this.tlast = this.tfirst
        this.printed = false
        this.desc = desc
        #...length of percentage and ETA string with days is 29 characters
        this.barlen = max(0, Base.tty_size()[2] - (length(desc)+29))
        this.color = :green
        this.output = STDOUT
        this
    end
end

# update progress display
function updateProgress!(p::Progress)
=======
    function Progress(n::Integer; dt::Real=0.01, desc::String="Progress: ", color::Symbol=:green, output::IO=STDOUT,
                      #...length of percentage and ETA string with days is 29 characters
                      barlen::Int=max(0, Base.tty_size()[2] - (length(desc)+29)))
        counter = 0
        tfirst = tlast = time()
        printed = false
        new(n, dt, counter, tfirst, tlast, printed, desc, barlen, color, output)
    end
end

Progress(n::Integer, dt::Real=1.0, desc::String="Progress: ", barlen::Int=0, color::Symbol=:green, output::IO=STDOUT) =
    Progress(n, dt=dt, desc=desc, barlen=barlen, color=color, output=output)

Progress(n::Integer, desc::String) = Progress(n, desc=desc)

function next!(p::Progress)
>>>>>>> d6e9404e
    t = time()
    if p.counter >= p.n
        if p.counter == p.n && p.printed
            percentage_complete = 100.0 * p.counter / p.n
            bar = barstring(p.barlen, percentage_complete)
            dur = durationstring(t-p.tfirst)
            msg = @sprintf "%s%3u%%%s Time: %s" p.desc round(Int, percentage_complete) bar dur
            printover(p.output, msg, p.color)
            println(p.output)
        end
        return
    end

    if t > p.tlast+p.dt
        percentage_complete = 100.0 * p.counter / p.n
        bar = barstring(p.barlen, percentage_complete)
        elapsed_time = t - p.tfirst
        est_total_time = 100 * elapsed_time / percentage_complete
        eta_sec = round(Int, est_total_time - elapsed_time )
        eta = durationstring(eta_sec)
        msg = @sprintf "%s%3u%%%s  ETA: %s" p.desc round(Int, percentage_complete) bar eta
        printover(p.output, msg, p.color)
        # Compensate for any overhead of printing. This can be especially important
        # if you're running over a slow network connection.
        p.tlast = t + 2*(time()-t)
        p.printed = true
    end
end

function next!(p::Progress)
    p.counter += 1
    updateProgress!(p)
end

function next!(p::Progress, color::Symbol)
    p.color = color
    next!(p)
end


# for custom progress value 'counter'
function update!(p::Progress, counter::Int)
    p.counter = counter
    updateProgress!(p)
end

function update!(p::Progress, counter::Int, color::Symbol)
    p.color = color
    update!(p, counter)
end

function cancel(p::Progress, msg::AbstractString = "Aborted before all tasks were completed", color = :red)
    if p.printed
        printover(p.output, msg, color)
        println(p.output)
    end
    return
end

function finish!(p::Progress)
    while p.counter < p.n
        next!(p)
    end
end

function printover(io::IO, s::AbstractString, color::Symbol = :color_normal)
    if isdefined(Main, :IJulia) || isdefined(Main, :ESS)
        print(io, "\r" * s)
    else
        print(io, "\u1b[1G")   # go to first column
        print_with_color(color, io, s)
        print(io, "\u1b[K")    # clear the rest of the line
    end
end

function barstring(barlen, percentage_complete; solidglyph="█", emptyglyph=" ")
    bar = ""
    if barlen>0
        nsolid = round(Int, barlen * percentage_complete / 100)
        nempty = barlen - nsolid
        bar = string("|", repeat(solidglyph, nsolid), repeat(emptyglyph, nempty), "|")
    end
    bar
end

function durationstring(nsec)
    days = div(nsec, 60*60*24)
    r = nsec - 60*60*24*days
    hours = div(r,60*60)
    r = r - 60*60*hours
    minutes = div(r, 60)
    seconds = r - 60*minutes

    hhmmss = @sprintf "%u:%02u:%02u" hours minutes seconds
    if days>0
       return @sprintf "%u days, %s" days hhmmss
    end
    hhmmss
end

function showprogress_process_expr(node, metersym)
    if !isa(node, Expr)
        node
    elseif node.head === :break || node.head === :return
        # special handling for break and return statements
        quote
            ($finish!)($metersym)
            $node
        end
    elseif node.head === :for || node.head === :while
        # do not process inner loops
        #
        # FIXME: do not process break and return statements in inner functions
        # either
        node
    else
        # process each subexpression recursively
        Expr(node.head, [showprogress_process_expr(a, metersym) for a in node.args]...)
    end
end

immutable ProgressWrapper{T}
    obj::T
    meter::Progress
end

ProgressWrapper{T}(obj::T, meter::Progress) = ProgressWrapper{T}(obj, meter)

Base.length(wrap::ProgressWrapper) = Base.length(wrap.obj)
Base.start(wrap::ProgressWrapper) = (Base.start(wrap.obj), true)

function Base.done(wrap::ProgressWrapper, state)
    done = Base.done(wrap.obj, state[1])
    done && finish!(wrap.meter)
    return done
end

function Base.next(wrap::ProgressWrapper, state)
    st, firstiteration = state
    firstiteration || next!(wrap.meter)
    i, st = Base.next(wrap.obj, st)
    return (i, (st, false))
end

macro showprogress(args...)
    if length(args) < 1
        throw(ArgumentError("@showprogress requires at least one argument."))
    end
    progressargs = args[1:end-1]
    loop = args[end]
    metersym = gensym("meter")

    if isa(loop, Expr) && loop.head === :for
        outerassignidx = 1
        loopbodyidx = endof(loop.args)
    elseif isa(loop, Expr) && loop.head in (:comprehension, :dict_comprehension)
        outerassignidx = endof(loop.args)
        loopbodyidx = 1
    elseif isa(loop, Expr) && loop.head in (:typed_comprehension, :typed_dict_comprehension)
        outerassignidx = endof(loop.args)
        loopbodyidx = 2
    else
        throw(ArgumentError("Final argument to @showprogress must be a for loop or comprehension."))
    end

    loop = copy(loop)

    # Transform the first loop assignment
    loopassign = loop.args[outerassignidx] = copy(loop.args[outerassignidx])
    if loopassign.head === :block # this will happen in a for loop with multiple iteration variables
        for i in 2:length(loopassign.args)
            loopassign.args[i] = esc(loopassign.args[i])
        end
        loopassign = loopassign.args[1] = copy(loopassign.args[1])
    end
    @assert loopassign.head === :(=)
    @assert length(loopassign.args) == 2
    obj = loopassign.args[2]
    loopassign.args[1] = esc(loopassign.args[1])
    loopassign.args[2] = :(ProgressWrapper(iterable, $(esc(metersym))))

    # Transform the loop body break and return statements
    if loop.head === :for
        loop.args[loopbodyidx] = showprogress_process_expr(loop.args[loopbodyidx], metersym)
    end

    # Escape all args except the loop assignment, which was already appropriately escaped.
    for i in 1:length(loop.args)
        if i != outerassignidx
            loop.args[i] = esc(loop.args[i])
        end
    end

    setup = quote
        iterable = $(esc(obj))
        $(esc(metersym)) = Progress(length(iterable), $([esc(arg) for arg in progressargs]...))
    end

    if loop.head === :for
        return quote
            $setup
            $loop
        end
    else
        # We're dealing with a comprehension
        return quote
            begin
                $setup
                rv = $loop
                next!($(esc(metersym)))
                rv
            end
        end
    end
end

end<|MERGE_RESOLUTION|>--- conflicted
+++ resolved
@@ -18,39 +18,12 @@
     color::Symbol        # default to green
     output::IO           # output stream into which the progress is written
 
-<<<<<<< HEAD
-    function Progress(n::Integer, dt::Real = 1.0, desc::AbstractString = "Progress: ", barlen::Int = 0, color::Symbol = :green, output::IO = STDOUT)
-        this = new(convert(Int, n), convert(Float64, dt), 0)
-        this.tfirst = time()
-        this.tlast = this.tfirst
-        this.printed = false
-        this.desc = desc
-        this.barlen = barlen
-        this.color = color
-        this.output = output
-        this
-    end
-
-    function Progress(n::Integer, desc::AbstractString = "Progress: ")
-        this = new(convert(Int, n), convert(Float64, 0.01), 0)
-        this.tfirst = time()
-        this.tlast = this.tfirst
-        this.printed = false
-        this.desc = desc
-        #...length of percentage and ETA string with days is 29 characters
-        this.barlen = max(0, Base.tty_size()[2] - (length(desc)+29))
-        this.color = :green
-        this.output = STDOUT
-        this
-    end
-end
-
-# update progress display
-function updateProgress!(p::Progress)
-=======
-    function Progress(n::Integer; dt::Real=0.01, desc::String="Progress: ", color::Symbol=:green, output::IO=STDOUT,
-                      #...length of percentage and ETA string with days is 29 characters
-                      barlen::Int=max(0, Base.tty_size()[2] - (length(desc)+29)))
+    function Progress(n::Integer;
+                      dt::Real=0.1,
+                      desc::AbstractString="Progress: ",
+                      color::Symbol=:green,
+                      output::IO=STDOUT,
+                      barlen::Integer=tty_width(desc))
         counter = 0
         tfirst = tlast = time()
         printed = false
@@ -58,13 +31,17 @@
     end
 end
 
-Progress(n::Integer, dt::Real=1.0, desc::String="Progress: ", barlen::Int=0, color::Symbol=:green, output::IO=STDOUT) =
+Progress(n::Integer, dt::Real=0.1, desc::AbstractString="Progress: ",
+         barlen::Integer=0, color::Symbol=:green, output::IO=STDOUT) =
     Progress(n, dt=dt, desc=desc, barlen=barlen, color=color, output=output)
 
-Progress(n::Integer, desc::String) = Progress(n, desc=desc)
-
-function next!(p::Progress)
->>>>>>> d6e9404e
+Progress(n::Integer, desc::AbstractString) = Progress(n, desc=desc)
+
+#...length of percentage and ETA string with days is 29 characters
+tty_width(desc) = max(0, Base.tty_size()[2] - (length(desc) + 29))
+
+# update progress display
+function updateProgress!(p::Progress)
     t = time()
     if p.counter >= p.n
         if p.counter == p.n && p.printed
