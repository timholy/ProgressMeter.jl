module ProgressMeter

using Printf: @sprintf
using Distributed

export Progress, ProgressThresh, ProgressUnknown, BarGlyphs, next!, update!, cancel, finish!, @showprogress, progress_map, progress_pmap, ijulia_behavior

"""
`ProgressMeter` contains a suite of utilities for displaying progress
in long-running computations. The major functions/types in this module
are:

- `@showprogress`: an easy interface for straightforward situations
- `Progress`: an object for managing progress updates with a predictable number of iterations
- `ProgressThresh`: an object for managing progress updates where termination is governed by a threshold
- `next!` and `update!`: report that progress has been made
- `cancel` and `finish!`: early termination
"""
ProgressMeter

abstract type AbstractProgress end

"""
Holds the five characters that will be used to generate the progress bar.
"""
mutable struct BarGlyphs
    leftend::Char
    fill::Char
    front::Union{Vector{Char}, Char}
    empty::Char
    rightend::Char
end

"""
String constructor for BarGlyphs - will split the string into 5 chars
"""
function BarGlyphs(s::AbstractString)
    glyphs = (s...,)
    if !isa(glyphs, NTuple{5,Char})
        error("""
            Invalid string in BarGlyphs constructor.
            You supplied "$s".
            Note: string argument must be exactly 5 characters long, e.g. "[=> ]".
        """)
    end
    return BarGlyphs(glyphs...)
end

"""
`prog = Progress(n; dt=0.1, desc="Progress: ", color=:green,
output=stderr, barlen=tty_width(desc), start=0)` creates a progress meter for a
task with `n` iterations or stages starting from `start`. Output will be
generated at intervals at least `dt` seconds apart, and perhaps longer if each
iteration takes longer than `dt`. `desc` is a description of
the current task. Optionally you can disable the progress bar by setting
`enabled=false`. You can also append a per-iteration average duration like
"(12.34 ms/it)" to the description by setting `showspeed=true`.
"""
mutable struct Progress <: AbstractProgress
    n::Int
    reentrantlocker::Threads.ReentrantLock
    dt::Float64
    counter::Int
    tinit::Float64
    tsecond::Float64           # ignore the first loop given usually uncharacteristically slow
    tlast::Float64
    printed::Bool              # true if we have issued at least one status update
    desc::String               # prefix to the percentage, e.g.  "Computing..."
    barlen::Union{Int,Nothing} # progress bar size (default is available terminal width)
    barglyphs::BarGlyphs       # the characters to be used in the bar
    color::Symbol              # default to green
    output::IO                 # output stream into which the progress is written
    offset::Int                # position offset of progress bar (default is 0)
    numprintedvalues::Int      # num values printed below progress in last iteration
    start::Int                 # which iteration number to start from
    enabled::Bool              # is the output enabled
    showspeed::Bool            # should the output include average time per iteration
    check_iterations::Int
    prev_update_count::Int
    threads_used::Vector{Int}

    function Progress(n::Integer;
                      dt::Real=0.1,
                      desc::AbstractString="Progress: ",
                      color::Symbol=:green,
                      output::IO=stderr,
                      barlen=nothing,
                      barglyphs::BarGlyphs=BarGlyphs('|','█', Sys.iswindows() ? '█' : ['▏','▎','▍','▌','▋','▊','▉'],' ','|',),
                      offset::Integer=0,
                      start::Integer=0,
                      enabled::Bool = true,
                      showspeed::Bool = false,
                     )
        CLEAR_IJULIA[] = clear_ijulia()
        reentrantlocker = Threads.ReentrantLock()
        counter = start
        tinit = tsecond = tlast = time()
        printed = false
        new(n, reentrantlocker, dt, counter, tinit, tsecond, tlast, printed, desc, barlen, barglyphs, color, output, offset, 0, start, enabled, showspeed, 1, 1, Int[])
    end
end

"""
`prog = ProgressThresh(thresh; dt=0.1, desc="Progress: ",
color=:green, output=stderr)` creates a progress meter for a task
which will terminate once a value less than or equal to `thresh` is
reached. Output will be generated at intervals at least `dt` seconds
apart, and perhaps longer if each iteration takes longer than
`dt`. `desc` is a description of the current task. Optionally you can disable
the progress meter by setting `enabled=false`. You can also append a
per-iteration average duration like "(12.34 ms/it)" to the description by
setting `showspeed=true`.
"""
mutable struct ProgressThresh{T<:Real} <: AbstractProgress
    thresh::T
    reentrantlocker::Threads.ReentrantLock
    dt::Float64
    val::T
    counter::Int
    triggered::Bool
    tinit::Float64
    tlast::Float64
    printed::Bool           # true if we have issued at least one status update
    desc::String            # prefix to the percentage, e.g.  "Computing..."
    color::Symbol           # default to green
    output::IO              # output stream into which the progress is written
    numprintedvalues::Int   # num values printed below progress in last iteration
    offset::Int             # position offset of progress bar (default is 0)
    enabled::Bool           # is the output enabled
    showspeed::Bool         # should the output include average time per iteration
    check_iterations::Int
    prev_update_count::Int
    threads_used::Vector{Int}

    function ProgressThresh{T}(thresh;
                               dt::Real=0.1,
                               desc::AbstractString="Progress: ",
                               color::Symbol=:green,
                               output::IO=stderr,
                               offset::Integer=0,
                               enabled = true,
                               showspeed::Bool = false) where T
        CLEAR_IJULIA[] = clear_ijulia()
        reentrantlocker = Threads.ReentrantLock()
        tinit = tlast = time()
        printed = false
        new{T}(thresh, reentrantlocker, dt, typemax(T), 0, false, tinit, tlast, printed, desc, color, output, 0, offset, enabled, showspeed, 1, 1, Int[])
    end
end
ProgressThresh(thresh::Real; kwargs...) = ProgressThresh{typeof(thresh)}(thresh; kwargs...)


"""
`prog = ProgressUnknown(; dt=0.1, desc="Progress: ",
color=:green, output=stderr)` creates a progress meter for a task
which has a non-deterministic termination criterion.
Output will be generated at intervals at least `dt` seconds
apart, and perhaps longer if each iteration takes longer than
`dt`. `desc` is a description of the current task. Optionally you can disable
the progress meter by setting `enabled=false`. You can also append a
per-iteration average duration like "(12.34 ms/it)" to the description by
setting `showspeed=true`.  Instead of displaying a counter, it
can optionally display a spinning ball by passing `spinner=true`.
"""
mutable struct ProgressUnknown <: AbstractProgress
    done::Bool
    reentrantlocker::Threads.ReentrantLock
    dt::Float64
    counter::Int
    spincounter::Int
    triggered::Bool
    tinit::Float64
    tlast::Float64
    printed::Bool           # true if we have issued at least one status update
    desc::String            # prefix to the percentage, e.g.  "Computing..."
    color::Symbol           # default to green
    spinner::Bool           # show a spinner
    output::IO              # output stream into which the progress is written
    numprintedvalues::Int   # num values printed below progress in last iteration
    offset::Int             # position offset of progress bar (default is 0)
    enabled::Bool           # is the output enabled
    showspeed::Bool         # should the output include average time per iteration
    check_iterations::Int
    prev_update_count::Int
    threads_used::Vector{Int}
end

function ProgressUnknown(;
                         dt::Real=0.1,
                         desc::AbstractString="Progress: ",
                         color::Symbol=:green,
                         spinner::Bool=false,
                         output::IO=stderr,
                         offset::Integer=0,
                         enabled::Bool = true,
                         showspeed::Bool = false)
    CLEAR_IJULIA[] = clear_ijulia()
    reentrantlocker = Threads.ReentrantLock()
    tinit = tlast = time()
    printed = false
    ProgressUnknown(false, reentrantlocker, dt, 0, 0, false, tinit, tlast, printed, desc, color, spinner, output, 0, offset, enabled, showspeed, 1, 1, Int[])
end

#...length of percentage and ETA string with days is 29 characters, speed string is always 14 extra characters
function tty_width(desc, output, showspeed::Bool)
    full_width = displaysize(output)[2]
    desc_width = length(desc)
    eta_width = 29
    speed_width = showspeed ? 14 : 0
    return max(0, full_width - desc_width - eta_width - speed_width)
end

# Package level behavior of IJulia clear output
@enum IJuliaBehavior IJuliaWarned IJuliaClear IJuliaAppend

const IJULIABEHAVIOR = Ref(IJuliaWarned)

function ijulia_behavior(b)
    @assert b in [:warn, :clear, :append]
    b == :warn && (IJULIABEHAVIOR[] = IJuliaWarned)
    b == :clear && (IJULIABEHAVIOR[] = IJuliaClear)
    b == :append && (IJULIABEHAVIOR[] = IJuliaAppend)
end

# Whether or not to use IJulia.clear_output
const CLEAR_IJULIA = Ref{Bool}(false)
running_ijulia_kernel() = isdefined(Main, :IJulia) && Main.IJulia.inited
clear_ijulia() = (IJULIABEHAVIOR[] != IJuliaAppend) && running_ijulia_kernel()

function calc_check_iterations(p, t)
    if t == p.tlast
        # avoid a NaN which could happen because the print time compensation makes an assumption about how long printing
        # takes, therefore it's possible (but rare) for `t == p.tlast`
        return p.check_iterations
    end
    # Adjust the number of iterations that skips time check based on how accurate the last number was
    iterations_per_dt = (p.check_iterations / (t - p.tlast)) * p.dt
    return round(Int, clamp(iterations_per_dt, 1, p.check_iterations * 10))
end

# update progress display
function updateProgress!(p::Progress; showvalues = (), 
                         truncate_lines = false, valuecolor = :blue,
                         offset::Integer = p.offset, keep = (offset == 0), 
                         desc::Union{Nothing,AbstractString} = nothing,
                         ignore_predictor = false, color = p.color, max_steps = p.n)
    !p.enabled && return
    if p.counter == 2 # ignore the first loop given usually uncharacteristically slow
        p.tsecond = time()
    end
    if desc !== nothing && desc !== p.desc
        if p.barlen !== nothing
            p.barlen += length(p.desc) - length(desc) #adjust bar length to accommodate new description
        end
        p.desc = desc
    end
    p.offset = offset
    p.color = color
    p.n = max_steps
    if p.counter >= p.n
        if p.counter == p.n && p.printed
            t = time()
            barlen = p.barlen isa Nothing ? tty_width(p.desc, p.output, p.showspeed) : p.barlen
            percentage_complete = 100.0 * p.counter / p.n
            bar = barstring(barlen, percentage_complete, barglyphs=p.barglyphs)
            elapsed_time = t - p.tinit
            dur = durationstring(elapsed_time)
            spacer = endswith(p.desc, " ") ? "" : " "
            msg = @sprintf "%s%s%3u%%%s Time: %s" p.desc spacer round(Int, percentage_complete) bar dur
            if p.showspeed
                sec_per_iter = elapsed_time / (p.counter - p.start)
                msg = @sprintf "%s (%s)" msg speedstring(sec_per_iter)
            end
            !CLEAR_IJULIA[] && print(p.output, "\n" ^ (p.offset + p.numprintedvalues))
            move_cursor_up_while_clearing_lines(p.output, p.numprintedvalues)
            printover(p.output, msg, p.color)
            printvalues!(p, showvalues; color = valuecolor, truncate = truncate_lines)
            if keep
                println(p.output)
            else
                print(p.output, "\r\u1b[A" ^ (p.offset + p.numprintedvalues))
            end
            flush(p.output)
        end
        return nothing
    end
    if ignore_predictor || predicted_updates_per_dt_have_passed(p)
        t = time()
        if p.counter > 2
            p.check_iterations = calc_check_iterations(p, t)
        end
        if t > p.tlast+p.dt
            barlen = p.barlen isa Nothing ? tty_width(p.desc, p.output, p.showspeed) : p.barlen
            percentage_complete = 100.0 * p.counter / p.n
            bar = barstring(barlen, percentage_complete, barglyphs=p.barglyphs)
            elapsed_time = t - p.tinit
            est_total_time = elapsed_time * (p.n - p.start) / (p.counter - p.start)
            if 0 <= est_total_time <= typemax(Int)
                eta_sec = round(Int, est_total_time - elapsed_time )
                eta = durationstring(eta_sec)
            else
                eta = "N/A"
            end
            spacer = endswith(p.desc, " ") ? "" : " "
            msg = @sprintf "%s%s%3u%%%s  ETA: %s" p.desc spacer round(Int, percentage_complete) bar eta
            if p.showspeed
                sec_per_iter = elapsed_time / (p.counter - p.start)
                msg = @sprintf "%s (%s)" msg speedstring(sec_per_iter)
            end
            !CLEAR_IJULIA[] && print(p.output, "\n" ^ (p.offset + p.numprintedvalues))
            move_cursor_up_while_clearing_lines(p.output, p.numprintedvalues)
            printover(p.output, msg, p.color)
            printvalues!(p, showvalues; color = valuecolor, truncate = truncate_lines)
            !CLEAR_IJULIA[] && print(p.output, "\r\u1b[A" ^ (p.offset + p.numprintedvalues))
            flush(p.output)
            # Compensate for any overhead of printing. This can be
            # especially important if you're running over a slow network
            # connection.
            p.tlast = t + 2*(time()-t)
            p.printed = true
            p.prev_update_count = p.counter
        end
    end
    return nothing
end

function updateProgress!(p::ProgressThresh; showvalues = (), 
                         truncate_lines = false, valuecolor = :blue,
                         offset::Integer = p.offset, keep = (offset == 0), 
                         desc = p.desc, ignore_predictor = false,
                         color = p.color, thresh = p.thresh)
    !p.enabled && return
    p.offset = offset
    p.thresh = thresh
    p.color = color
    p.desc = desc
    if p.val <= p.thresh && !p.triggered
        p.triggered = true
        if p.printed
            t = time()
            elapsed_time = t - p.tinit
            p.triggered = true
            dur = durationstring(elapsed_time)
            msg = @sprintf "%s Time: %s (%d iterations)" p.desc dur p.counter
            if p.showspeed
                sec_per_iter = elapsed_time / p.counter
                msg = @sprintf "%s (%s)" msg speedstring(sec_per_iter)
            end
            print(p.output, "\n" ^ (p.offset + p.numprintedvalues))
            move_cursor_up_while_clearing_lines(p.output, p.numprintedvalues)
            printover(p.output, msg, p.color)
            printvalues!(p, showvalues; color = valuecolor, truncate = truncate_lines)
            if keep
                println(p.output)
            else
                print(p.output, "\r\u1b[A" ^ (p.offset + p.numprintedvalues))
            end
            flush(p.output)
        end
        return
    end

    if ignore_predictor || predicted_updates_per_dt_have_passed(p)
        t = time()
        if p.counter > 2
            p.check_iterations = calc_check_iterations(p, t)
        end
        if t > p.tlast+p.dt && !p.triggered
            msg = @sprintf "%s (thresh = %g, value = %g)" p.desc p.thresh p.val
            if p.showspeed
                elapsed_time = t - p.tinit
                sec_per_iter = elapsed_time / p.counter
                msg = @sprintf "%s (%s)" msg speedstring(sec_per_iter)
            end
            print(p.output, "\n" ^ (p.offset + p.numprintedvalues))
            move_cursor_up_while_clearing_lines(p.output, p.numprintedvalues)
            printover(p.output, msg, p.color)
            printvalues!(p, showvalues; color = valuecolor, truncate = truncate_lines)
            print(p.output, "\r\u1b[A" ^ (p.offset + p.numprintedvalues))
            flush(p.output)
            # Compensate for any overhead of printing. This can be
            # especially important if you're running over a slow network
            # connection.
            p.tlast = t + 2*(time()-t)
            p.printed = true
            p.prev_update_count = p.counter
        end
    end
end

const spinner_chars = ['◐','◓','◑','◒']
const spinner_done = '✓'

spinner_char(p::ProgressUnknown, spinner::AbstractChar) = spinner
spinner_char(p::ProgressUnknown, spinner::AbstractVector{<:AbstractChar}) =
    p.done ? spinner_done : spinner[p.spincounter % length(spinner) + firstindex(spinner)]
spinner_char(p::ProgressUnknown, spinner::AbstractString) =
    p.done ? spinner_done : spinner[nextind(spinner, 1, p.spincounter % length(spinner))]

function updateProgress!(p::ProgressUnknown; showvalues = (), truncate_lines = false,
                        valuecolor = :blue, desc = p.desc, ignore_predictor = false,
                        spinner::Union{AbstractChar,AbstractString,AbstractVector{<:AbstractChar}} = spinner_chars,
                        offset::Integer = p.offset, keep = (offset == 0),
                        color = p.color)
    !p.enabled && return
    p.offset = offset
    p.color = color
    p.desc = desc
    if p.done
        if p.printed
            t = time()
            elapsed_time = t - p.tinit
            dur = durationstring(elapsed_time)
            if p.spinner
                msg = @sprintf "%c %s    Time: %s" spinner_char(p, spinner) p.desc dur
                p.spincounter += 1
            else
                msg = @sprintf "%s %d    Time: %s" p.desc p.counter dur
            end
            if p.showspeed
                sec_per_iter = elapsed_time / p.counter
                msg = @sprintf "%s (%s)" msg speedstring(sec_per_iter)
            end
            print(p.output, "\n" ^ (p.offset + p.numprintedvalues))
            move_cursor_up_while_clearing_lines(p.output, p.numprintedvalues)
            printover(p.output, msg, p.color)
            printvalues!(p, showvalues; color = valuecolor, truncate = truncate_lines)
            if keep
                println(p.output)
            else
                print(p.output, "\r\u1b[A" ^ (p.offset + p.numprintedvalues))
            end
            flush(p.output)
        end
        return
    end
    if ignore_predictor || predicted_updates_per_dt_have_passed(p)
        t = time()
        if p.counter > 2
            p.check_iterations = calc_check_iterations(p, t)
        end
        if t > p.tlast+p.dt
            dur = durationstring(t-p.tinit)
            if p.spinner
                msg = @sprintf "%c %s    Time: %s" spinner_char(p, spinner) p.desc dur
                p.spincounter += 1
            else
                msg = @sprintf "%s %d    Time: %s" p.desc p.counter dur
            end
            if p.showspeed
                elapsed_time = t - p.tinit
                sec_per_iter = elapsed_time / p.counter
                msg = @sprintf "%s (%s)" msg speedstring(sec_per_iter)
            end
            print(p.output, "\n" ^ (p.offset + p.numprintedvalues))
            move_cursor_up_while_clearing_lines(p.output, p.numprintedvalues)
            printover(p.output, msg, p.color)
            printvalues!(p, showvalues; color = valuecolor, truncate = truncate_lines)
            print(p.output, "\r\u1b[A" ^ (p.offset + p.numprintedvalues))
            flush(p.output)
            # Compensate for any overhead of printing. This can be
            # especially important if you're running over a slow network
            # connection.
            p.tlast = t + 2*(time()-t)
            p.printed = true
            p.prev_update_count = p.counter
            return
        end
    end
end

predicted_updates_per_dt_have_passed(p::AbstractProgress) = p.counter - p.prev_update_count >= p.check_iterations

function is_threading(p::AbstractProgress)
    Threads.nthreads() == 1 && return false
    length(p.threads_used) > 1 && return true
    if !in(Threads.threadid(), p.threads_used)
        push!(p.threads_used, Threads.threadid())
    end
    return length(p.threads_used) > 1
end

function lock_if_threading(f::Function, p::AbstractProgress)
    if is_threading(p)
        lock(p.reentrantlocker) do
            f()
        end
    else
        f()
    end
end

# update progress display
"""
    next!(p::Union{Progress, ProgressUnknown}; step::Int = 1, options...)

Report that `step` units of progress have been made. Depending on the time interval since
the last update, this may or may not result in a change to the display.

You may optionally change the `color` of the display. See also `update!`.
"""
function next!(p::Union{Progress, ProgressUnknown}; step::Int = 1, options...)
    lock_if_threading(p) do
        p.counter += step
        updateProgress!(p; ignore_predictor = step == 0, options...)
    end
end

"""
    update!(p::Union{Progress, ProgressUnknown}, [counter]; options...)

Set the progress counter to `counter`, relative to the `n` units of progress specified
when `prog` was initialized.  Depending on the time interval since the last update,
this may or may not result in a change to the display.

You may optionally change the color of the display. See also `next!`.
"""
function update!(p::Union{Progress, ProgressUnknown}, counter::Int=p.counter; options...)
    lock_if_threading(p) do
        counter_changed = p.counter != counter
        p.counter = counter
        updateProgress!(p; ignore_predictor = !counter_changed, options...)
    end
end

"""
    update!(p::ProgressThresh, [val]; increment::Bool=true, options...)

Set the progress counter to current value `val`.
"""
function update!(p::ProgressThresh, val=p.val; increment::Bool = true, options...)
    lock_if_threading(p) do
        p.val = val
        if increment
            p.counter += 1
        end
        updateProgress!(p; options...)
    end
end


"""
    cancel(p::AbstractProgress, [msg]; color=:red, options...)

Cancel the progress display before all tasks were completed. Optionally you can specify
the message printed and its color.

See also `finish!`.
"""
function cancel(p::AbstractProgress, msg::AbstractString = "Aborted before all tasks were completed"; 
                color = :red, showvalues = (), truncate_lines = false, 
                valuecolor = :blue, offset = p.offset, keep = (offset == 0))
    lock_if_threading(p) do
        p.offset = offset
        if p.printed
            print(p.output, "\n" ^ (p.offset + p.numprintedvalues))
            move_cursor_up_while_clearing_lines(p.output, p.numprintedvalues)
            printover(p.output, msg, color)
            printvalues!(p, showvalues; color = valuecolor, truncate = truncate_lines)
            if keep
                println(p.output)
            else
                print(p.output, "\r\u1b[A" ^ (p.offset + p.numprintedvalues))
            end
        end
    end
    return
end

"""
    finish!(p::Progress; options...)

Indicate that all tasks have been completed.

See also `cancel`.
"""
function finish!(p::Progress; options...)
    if p.counter < p.n
        update!(p, p.n; options...)
    end
end

function finish!(p::ProgressThresh; options...)
    update!(p, p.thresh; options...)
end

function finish!(p::ProgressUnknown; options...)
    lock_if_threading(p) do
        p.done = true
        updateProgress!(p; options...)
    end
end

# Internal method to print additional values below progress bar
function printvalues!(p::AbstractProgress, showvalues; color = :normal, truncate = false)
    length(showvalues) == 0 && return
    maxwidth = maximum(Int[length(string(name)) for (name, _) in showvalues])

    p.numprintedvalues = 0

    for (name, value) in showvalues
        msg = "\n  " * rpad(string(name) * ": ", maxwidth+2+1) * string(value)
        max_len = (displaysize(p.output)::Tuple{Int,Int})[2]
        # I don't understand why the minus 1 is necessary here, but empircally
        # it is needed.
        msg_lines = ceil(Int, (length(msg)-1) / max_len)
        if truncate && msg_lines >= 2
            # For multibyte characters, need to index with nextind.
            printover(p.output, msg[1:nextind(msg, 1, max_len-1)] * "…", color)
            p.numprintedvalues += 1
        else
            printover(p.output, msg, color)
            p.numprintedvalues += msg_lines
        end
    end
    p
end

# Internal method to print additional values below progress bar (lazy-showvalues version)
printvalues!(p::AbstractProgress, showvalues::Function; kwargs...) = printvalues!(p, showvalues(); kwargs...)

function move_cursor_up_while_clearing_lines(io, numlinesup)
    if numlinesup > 0 && CLEAR_IJULIA[]
        Main.IJulia.clear_output(true)
        if IJULIABEHAVIOR[] == IJuliaWarned
            @warn "ProgressMeter by default refresh meters with additional information in IJulia via `IJulia.clear_output`, which clears all outputs in the cell. \n - To prevent this behaviour, do `ProgressMeter.ijulia_behavior(:append)`. \n - To disable this warning message, do `ProgressMeter.ijulia_behavior(:clear)`."
        end
    else
        for _ in 1:numlinesup
            print(io, "\r\u1b[K\u1b[A")
        end
    end
end

function printover(io::IO, s::AbstractString, color::Symbol = :color_normal)
    print(io, "\r")
    printstyled(io, s; color=color)
    if isdefined(Main, :IJulia)
        Main.IJulia.stdio_bytes[] = 0 # issue #76: circumvent IJulia I/O throttling
    elseif isdefined(Main, :ESS) || isdefined(Main, :Atom)
    else
        print(io, "\u1b[K")     # clear the rest of the line
    end
end

function compute_front(barglyphs::BarGlyphs, frac_solid::AbstractFloat)
    barglyphs.front isa Char && return barglyphs.front
    idx = round(Int, frac_solid * (length(barglyphs.front) + 1))
    return idx > length(barglyphs.front) ? barglyphs.fill :
           idx == 0 ? barglyphs.empty :
           barglyphs.front[idx]
end

function barstring(barlen, percentage_complete; barglyphs)
    bar = ""
    if barlen > 0
        if percentage_complete == 100 # if we're done, don't use the "front" character
            bar = string(barglyphs.leftend, repeat(string(barglyphs.fill), barlen), barglyphs.rightend)
        else
            n_bars = barlen * percentage_complete / 100
            nsolid = trunc(Int, n_bars)
            frac_solid = n_bars - nsolid
            nempty = barlen - nsolid - 1
            bar = string(barglyphs.leftend,
                         repeat(string(barglyphs.fill), max(0,nsolid)),
                         compute_front(barglyphs, frac_solid),
                         repeat(string(barglyphs.empty), max(0, nempty)),
                         barglyphs.rightend)
        end
    end
    bar
end

function durationstring(nsec)
    days = div(nsec, 60*60*24)
    r = nsec - 60*60*24*days
    hours = div(r,60*60)
    r = r - 60*60*hours
    minutes = div(r, 60)
    seconds = floor(r - 60*minutes)

    hhmmss = @sprintf "%u:%02u:%02u" hours minutes seconds
    if days > 9
        return @sprintf "%.2f days" nsec/(60*60*24)
    elseif days > 0
        return @sprintf "%u days, %s" days hhmmss
    end
    hhmmss
end

function speedstring(sec_per_iter)
    if sec_per_iter == Inf
        return "  N/A  s/it"
    end
    ns_per_iter = 1_000_000_000 * sec_per_iter
    for (divideby, unit) in (
        (1, "ns"),
        (1_000, "μs"),
        (1_000_000, "ms"),
        (1_000_000_000, "s"),
        (60 * 1_000_000_000, "m"),
        (60 * 60 * 1_000_000_000, "hr"),
        (24 * 60 * 60 * 1_000_000_000, "d")
    )
        if round(ns_per_iter / divideby) < 100
            return @sprintf "%5.2f %2s/it" (ns_per_iter / divideby) unit
        end
    end
    return " >100  d/it"
end

function showprogress_process_args(progressargs)
    return map(progressargs) do arg
        if Meta.isexpr(arg, :(=))
            arg = Expr(:kw, arg.args...)
        end
        return esc(arg)
    end
end

function showprogress_process_expr(node, metersym)
    if !isa(node, Expr)
        node
    elseif node.head === :break || node.head === :return
        # special handling for break and return statements
        quote
            ($finish!)($metersym)
            $node
        end
    elseif node.head === :for || node.head === :while
        # do not process inner loops
        #
        # FIXME: do not process break and return statements in inner functions
        # either
        node
    else
        # process each subexpression recursively
        Expr(node.head, [showprogress_process_expr(a, metersym) for a in node.args]...)
    end
end

struct ProgressWrapper{T}
    obj::T
    meter::Progress
end

Base.length(wrap::ProgressWrapper) = Base.length(wrap.obj)

function Base.iterate(wrap::ProgressWrapper, state...)
    ir = iterate(wrap.obj, state...)

    if ir === nothing
        finish!(wrap.meter)
    elseif !isempty(state)
        next!(wrap.meter)
    end

    ir
end

"""
Equivalent of @showprogress for a distributed for loop.
```
result = @showprogress dt "Computing..." @distributed (+) for i = 1:50
    sleep(0.1)
    i^2
end
```
"""
function showprogressdistributed(args...)
    if length(args) < 1
        throw(ArgumentError("@showprogress @distributed requires at least 1 argument"))
    end
    progressargs = args[1:end-1]
    expr = Base.remove_linenums!(args[end])

    if expr.head != :macrocall || expr.args[1] != Symbol("@distributed")
        throw(ArgumentError("malformed @showprogress @distributed expression"))
    end

    distargs = filter(x -> !(x isa LineNumberNode), expr.args[2:end])
    na = length(distargs)
    if na == 1
        loop = distargs[1]
    elseif na == 2
        reducer = distargs[1]
        loop = distargs[2]
    else
        println("$distargs $na")
        throw(ArgumentError("wrong number of arguments to @distributed"))
    end
    if loop.head !== :for
        throw(ArgumentError("malformed @distributed loop"))
    end
    var = loop.args[1].args[1]
    r = loop.args[1].args[2]
    body = loop.args[2]

    setup = quote
        n = length($(esc(r)))
        p = Progress(n, $(showprogress_process_args(progressargs)...))
        ch = RemoteChannel(() -> Channel{Bool}(n))
    end

    if na == 1
        # would be nice to do this with @sync @distributed but @sync is broken
        # https://github.com/JuliaLang/julia/issues/28979
        compute = quote
            display = @async let i = 0
                while i < n
                    take!(ch)
                    next!(p)
                    i += 1
                end
            end
            @distributed for $(esc(var)) = $(esc(r))
                $(esc(body))
                put!(ch, true)
            end
            nothing
        end
    else
        compute = quote
            display = @async while take!(ch) next!(p) end
            results = @distributed $(esc(reducer)) for $(esc(var)) = $(esc(r))
                x = $(esc(body))
                put!(ch, true)
                x
            end
            put!(ch, false)
            results
        end
    end

    quote
        $setup
        results = $compute
        wait(display)
        results
    end
end

"""
```
@showprogress [desc="Computing..."] for i = 1:50
    # computation goes here
end

@showprogress [desc="Computing..."] pmap(x->x^2, 1:50)
```
displays progress in performing a computation.  You may optionally 
supply a custom message to be printed that specifies the computation 
being performed or other options.

`@showprogress` works for loops, comprehensions, `asyncmap`, 
`broadcast`, `broadcast!`, `foreach`, `map`, `mapfoldl`, 
`mapfoldr`, `mapreduce`, `pmap` and `reduce`.
"""
macro showprogress(args...)
    showprogress(args...)
end

function showprogress(args...)
    if length(args) < 1
        throw(ArgumentError("@showprogress requires at least one argument."))
    end
    progressargs = args[1:end-1]
    expr = args[end]
    if expr.head == :macrocall && expr.args[1] == Symbol("@distributed")
        return showprogressdistributed(args...)
    end
    orig = expr = copy(expr)
    if expr.args[1] == :|> # e.g. map(x->x^2) |> sum
        expr.args[2] = showprogress(progressargs..., expr.args[2])
        return expr
    end
    metersym = gensym("meter")
    mapfuns = (:asyncmap, :broadcast, :broadcast!, :foreach, :map, 
               :mapfoldl, :mapfoldr, :mapreduce, :pmap, :reduce)
    kind = :invalid # :invalid, :loop, or :map

    if isa(expr, Expr)
        if expr.head == :for
            outerassignidx = 1
            loopbodyidx = lastindex(expr.args)
            kind = :loop
        elseif expr.head == :comprehension
            outerassignidx = lastindex(expr.args)
            loopbodyidx = 1
            kind = :loop
        elseif expr.head == :typed_comprehension
            outerassignidx = lastindex(expr.args)
            loopbodyidx = 2
            kind = :loop
        elseif expr.head == :call && expr.args[1] in mapfuns
            kind = :map
        elseif expr.head == :do
            call = expr.args[1]
            if call.head == :call && call.args[1] in mapfuns
                kind = :map
            end
        end
    end

    if kind == :invalid
        throw(ArgumentError("Final argument to @showprogress must be a for loop, comprehension, map, reduce, or pmap; got $expr"))
    elseif kind == :loop
        # As of julia 0.5, a comprehension's "loop" is actually one level deeper in the syntax tree.
        if expr.head !== :for
            @assert length(expr.args) == loopbodyidx
            expr = expr.args[outerassignidx] = copy(expr.args[outerassignidx])
            @assert expr.head === :generator
            outerassignidx = lastindex(expr.args)
            loopbodyidx = 1
        end

        # Transform the first loop assignment
        loopassign = expr.args[outerassignidx] = copy(expr.args[outerassignidx])
        if loopassign.head === :block # this will happen in a for loop with multiple iteration variables
            for i in 2:length(loopassign.args)
                loopassign.args[i] = esc(loopassign.args[i])
            end
            loopassign = loopassign.args[1] = copy(loopassign.args[1])
        end
        @assert loopassign.head === :(=)
        @assert length(loopassign.args) == 2
        obj = loopassign.args[2]
        loopassign.args[1] = esc(loopassign.args[1])
        loopassign.args[2] = :(ProgressWrapper(iterable, $(esc(metersym))))

        # Transform the loop body break and return statements
        if expr.head === :for
            expr.args[loopbodyidx] = showprogress_process_expr(expr.args[loopbodyidx], metersym)
        end

        # Escape all args except the loop assignment, which was already appropriately escaped.
        for i in 1:length(expr.args)
            if i != outerassignidx
                expr.args[i] = esc(expr.args[i])
            end
        end
        if orig !== expr
            # We have additional escaping to do; this will occur for comprehensions with julia 0.5 or later.
            for i in 1:length(orig.args)-1
                orig.args[i] = esc(orig.args[i])
            end
        end

        setup = quote
            iterable = $(esc(obj))
            $(esc(metersym)) = Progress(length(iterable), $(showprogress_process_args(progressargs)...))
        end

        if expr.head === :for
            return quote
                $setup
                $expr
            end
        else
            # We're dealing with a comprehension
            return quote
                begin
                    $setup
                    rv = $orig
                    next!($(esc(metersym)))
                    rv
                end
            end
        end
    else # kind == :map

        # isolate call to map
        if expr.head == :do
            call = expr.args[1]
        else
            call = expr
        end

        # get args to map to determine progress length
        mapargs = collect(Any, filter(call.args[2:end]) do a
            return isa(a, Symbol) || isa(a, Number) || !(a.head in (:kw, :parameters))
        end)
        if expr.head == :do
            insert!(mapargs, 1, :nothing) # to make args for ncalls line up
        end

        # change call to progress_map
        mapfun = call.args[1]
        call.args[1] = :progress_map

        # escape args as appropriate
        for i in 2:length(call.args)
            call.args[i] = esc(call.args[i])
        end
        if expr.head == :do
            expr.args[2] = esc(expr.args[2])
        end

        # create appropriate Progress expression
        lenex = :(ncalls($(esc(mapfun)), ($([esc(a) for a in mapargs]...),)))
        progex = :(Progress($lenex, $(showprogress_process_args(progressargs)...)))

        # insert progress and mapfun kwargs
        push!(call.args, Expr(:kw, :progress, progex))
        push!(call.args, Expr(:kw, :mapfun, esc(mapfun)))

        return expr
    end
end

"""
    progress_map(f, c...; mapfun=map, progress=Progress(...), kwargs...)

Run a `map`-like function while displaying progress.

`mapfun` can be any function, but it is only tested with `map`, `reduce` and `pmap`.
"""
function progress_map(args...; mapfun=map,
                               progress=Progress(ncalls(mapfun, args)),
                               channel_bufflen=min(1000, ncalls(mapfun, args)),
                               kwargs...)
    isempty(args) && return mapfun(; kwargs...)
    f = first(args)
    other_args = args[2:end]
    channel = RemoteChannel(()->Channel{Bool}(channel_bufflen), 1)
    local vals
    @sync begin
        # display task
        @async while take!(channel)
            next!(progress)
        end

        # map task
        @sync begin
            vals = mapfun(other_args...; kwargs...) do x...
                val = f(x...)
                put!(channel, true)
                yield()
                return val
            end
            put!(channel, false)
        end
    end
    return vals
end

"""
    progress_pmap(f, [::AbstractWorkerPool], c...; progress=Progress(...), kwargs...)

Run `pmap` while displaying progress.
"""
progress_pmap(args...; kwargs...) = progress_map(args...; mapfun=pmap, kwargs...)

"""
Infer the number of calls to the mapped function (i.e. the length of the returned array) given the input arguments to map, reduce or pmap.
"""
function ncalls(::typeof(broadcast), map_args)
    length(map_args) < 2 && return 1
    return prod(length, Broadcast.combine_axes(map_args[2:end]...))
end

function ncalls(::typeof(broadcast!), map_args)
    length(map_args) < 2 && return 1
    return length(map_args[2])
end

function ncalls(::Union{typeof(mapreduce),typeof(mapfoldl),typeof(mapfoldr)}, map_args)
    length(map_args) < 3 && return 1
    return minimum(length, map_args[3:end])
end

function ncalls(::typeof(pmap), map_args)
    if length(map_args) ≥ 2 && map_args[2] isa AbstractWorkerPool
        length(map_args) < 3 && return 1
        return minimum(length, map_args[3:end])
    else
        length(map_args) < 2 && return 1
        return minimum(length, map_args[2:end])
    end
end

<<<<<<< HEAD
include("deprecated.jl")

end
=======
function ncalls(mapfun::Function, map_args)
    length(map_args) < 2 && return 1
    return minimum(length, map_args[2:end])
end

end # module
>>>>>>> e6015a3c
<|MERGE_RESOLUTION|>--- conflicted
+++ resolved
@@ -1079,15 +1079,11 @@
     end
 end
 
-<<<<<<< HEAD
-include("deprecated.jl")
-
-end
-=======
 function ncalls(mapfun::Function, map_args)
     length(map_args) < 2 && return 1
     return minimum(length, map_args[2:end])
 end
 
-end # module
->>>>>>> e6015a3c
+include("deprecated.jl")
+
+end # module