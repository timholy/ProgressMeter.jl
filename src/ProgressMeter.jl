--- conflicted
+++ resolved
@@ -200,7 +200,6 @@
     threads_used::Vector{Int}
 end
 
-<<<<<<< HEAD
 function ProgressUnknown(;
                          dt::Real=0.1, 
                          desc::AbstractString="Progress: ", 
@@ -210,10 +209,6 @@
                          offset::Integer=0,
                          enabled::Bool = true, 
                          showspeed::Bool = false)
-    RUNNING_IJULIA_KERNEL[] = running_ijulia_kernel()
-=======
-function ProgressUnknown(;dt::Real=0.1, desc::AbstractString="Progress: ", color::Symbol=:green, spinner::Bool=false, output::IO=stderr, enabled::Bool = true, showspeed::Bool = false)
->>>>>>> e213f2b2
     CLEAR_IJULIA[] = clear_ijulia()
     reentrantlocker = Threads.ReentrantLock()
     tinit = tlast = time()
@@ -414,18 +409,12 @@
 spinner_char(p::ProgressUnknown, spinner::AbstractString) =
     p.done ? spinner_done : spinner[nextind(spinner, 1, p.spincounter % length(spinner))]
 
-<<<<<<< HEAD
 function updateProgress!(p::ProgressUnknown; showvalues = (), truncate_lines = false, 
                         valuecolor = :blue, desc = p.desc, ignore_predictor = false, 
                         spinner::Union{AbstractChar,AbstractString,AbstractVector{<:AbstractChar}} = spinner_chars,
                         offset::Integer = p.offset, keep = (offset == 0))
-    (!RUNNING_IJULIA_KERNEL[] & !p.enabled) && return
+    !p.enabled && return
     p.offset = offset
-=======
-function updateProgress!(p::ProgressUnknown; showvalues = (), truncate_lines = false, valuecolor = :blue, desc = p.desc,
-                        ignore_predictor = false, spinner::Union{AbstractChar,AbstractString,AbstractVector{<:AbstractChar}} = spinner_chars)
-    !p.enabled && return
->>>>>>> e213f2b2
     p.desc = desc
     if p.done
         if p.printed
