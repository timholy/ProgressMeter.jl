--- conflicted
+++ resolved
@@ -311,13 +311,9 @@
             bar = barstring(barlen, percentage_complete, barglyphs=p.barglyphs)
             elapsed_time = t - p.tinit
             dur = durationstring(elapsed_time)
-<<<<<<< HEAD
+            spacer = endswith(p.desc, " ") ? "" : " "
             rate_str = rate_string(p.counter, p.n, p.rate_format)
-            msg = @sprintf "%s%s%s Time: %s" p.desc rate_str bar dur
-=======
-            spacer = endswith(p.desc, " ") ? "" : " "
-            msg = @sprintf "%s%s%3u%%%s Time: %s" p.desc spacer round(Int, percentage_complete) bar dur
->>>>>>> 83e619fa
+            msg = @sprintf "%s%s%s%s Time: %s" p.desc spacer rate_str bar dur
             if p.showspeed
                 sec_per_iter = elapsed_time / (p.counter - p.start)
                 msg = @sprintf "%s (%s)" msg speedstring(sec_per_iter)
@@ -352,13 +348,9 @@
             else
                 eta = "N/A"
             end
-<<<<<<< HEAD
+            spacer = endswith(p.desc, " ") ? "" : " "
             rate_str = rate_string(p.counter, p.n, p.rate_format)
-            msg = @sprintf "%s%s%s Time: %s" p.desc rate_str bar eta
-=======
-            spacer = endswith(p.desc, " ") ? "" : " "
-            msg = @sprintf "%s%s%3u%%%s  ETA: %s" p.desc spacer round(Int, percentage_complete) bar eta
->>>>>>> 83e619fa
+            msg = @sprintf "%s%s%s%s  ETA: %s" p.desc spacer rate_str bar eta
             if p.showspeed
                 sec_per_iter = elapsed_time / (p.counter - p.start)
                 msg = @sprintf "%s (%s)" msg speedstring(sec_per_iter)
