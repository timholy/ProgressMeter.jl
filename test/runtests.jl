using ProgressMeter
using Test

<<<<<<< HEAD
# include("core.jl")
# include("test.jl")
# include("test_showvalues.jl")
# include("test_map.jl")
# include("test_float.jl")
# include("test_threads.jl")
include("test_parallel.jl")
#include("test_parallel_update.jl")

println("")
println("All tests complete")
=======
if get(ENV, "CI", "false") == "true"
    using InteractiveUtils
    display(versioninfo())   # among other things, this shows the number of threads
end

@testset "Core" begin
    include("core.jl")
    include("test.jl")
end
@testset "Show Values" begin
    include("test_showvalues.jl")
end
@testset "Mapping" begin
    include("test_map.jl")
end
@testset "Float" begin
    include("test_float.jl")
end
@testset "Threading" begin
    include("test_threads.jl")
end
>>>>>>> e1c7c712
<|MERGE_RESOLUTION|>--- conflicted
+++ resolved
@@ -1,38 +1,28 @@
 using ProgressMeter
 using Test
 
-<<<<<<< HEAD
-# include("core.jl")
-# include("test.jl")
-# include("test_showvalues.jl")
-# include("test_map.jl")
-# include("test_float.jl")
-# include("test_threads.jl")
-include("test_parallel.jl")
-#include("test_parallel_update.jl")
-
-println("")
-println("All tests complete")
-=======
 if get(ENV, "CI", "false") == "true"
     using InteractiveUtils
     display(versioninfo())   # among other things, this shows the number of threads
 end
 
-@testset "Core" begin
-    include("core.jl")
-    include("test.jl")
-end
-@testset "Show Values" begin
-    include("test_showvalues.jl")
-end
-@testset "Mapping" begin
-    include("test_map.jl")
-end
-@testset "Float" begin
-    include("test_float.jl")
-end
-@testset "Threading" begin
-    include("test_threads.jl")
-end
->>>>>>> e1c7c712
+# @testset "Core" begin
+#     include("core.jl")
+#     include("test.jl")
+# end
+# @testset "Show Values" begin
+#     include("test_showvalues.jl")
+# end
+# @testset "Mapping" begin
+#     include("test_map.jl")
+# end
+# @testset "Float" begin
+#     include("test_float.jl")
+# end
+# @testset "Threading" begin
+#     include("test_threads.jl")
+# end
+@testset "Parallel" begin
+    include("test_parallel.jl")
+    #include("test_parallel_update.jl")
+end